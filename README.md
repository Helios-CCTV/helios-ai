<<<<<<< HEAD
# Helios CCTV AI & 도로 파손 탐지 API

이 프로젝트는 두 가지 주요 기능을 제공합니다:
1. CCTV 위치 데이터를 수집하고 MySQL 데이터베이스에 저장하는 기능
2. CCTV 영상 및 이미지에서 도로 파손을 탐지하고 분석하는 API 기능

## 주요 기능

### 1. CCTV 데이터 수집 (cctv_to_db.py)
- 한국 ITS 공개 API를 통한 CCTV 위치 데이터 수집
- MySQL 데이터베이스에 CCTV 데이터 저장
- 공간 인덱스를 활용한 효율적인 좌표 검색
- 행정구역과 CCTV 위치 매칭

### 2. 도로 파손 탐지 API (main.py)
- 이미지에서 도로 파손 탐지 (포트홀, 균열, 패치 등)
- 비디오에서 도로 파손 탐지 및 시간별 분석
- 파손 심각도 계산 및 분석
- 배치 프로세싱을 통한 다중 이미지 분석
- 파손 통계 데이터 제공

## 설치 및 설정
=======
**Helios**

## cctv 영상 데이터를 이용한 도로 노후화 탐지 시스템

전국 CCTV를 통해 도로 상태를 파악하고 데이터 기반으로 유지 보수 체계를 구축합니다.

NETCC 12

---
>>>>>>> 14d501c4

### ❓ 왜 이 프로젝트를 진행하나요?

<<<<<<< HEAD
#### CCTV 데이터 수집용
```bash
pip install -r requirements.txt
```
=======
1. 도로 인프라의 노후화로 인한 포트홀, 균열 등 도로 파손에 따른 교통사고 증가
2. 4조 3천억 이상의 전국 연간 보수 비용 책정
3. 도로 파손으로 인한 한국도로공사 배상 금액 상승
4. 현장 점검, 인력 부족, 수작업으로 인한 비효율적인 유지 보수 체계
>>>>>>> 14d501c4


<<<<<<< HEAD
#### 도로 파손 탐지 API용
```bash
# 가상환경 생성 (권장)
python -m venv fastapi-venv

# 가상환경 활성화 (Windows)
fastapi-venv\Scripts\activate

# 가상환경 활성화 (Linux/Mac)
source fastapi-venv/bin/activate

# 필요 패키지 설치
pip install -r requirements-fastapi.txt
```

### 2. MySQL 설정
=======
>>>>>>> 14d501c4

### 👩‍💻 뭘 만드시는건가요?

우리는 CCTV 영상만으로 도로의 파손을 실시간으로 찾아내는 시스템을 만들고 있어요.
누구나 매일 지나가는 도로를 AI가 대신 보고 빠르게 문제를 알려주는 서비스에요. 복잡한 장비나 인력에 의존하지 않고 이미 존재하는 CCTV와 KOREN의 인프라를 활용해 도로 관리의 방식을 더 똑똑하고 효율적으로 바꾸는 것이 우리의 목표에요.

### 사용하는 기술 스택은 무엇인가요?


- GitHub
- Notion
- Postman
- Figma
- React
- TypeScript
- Tailwind CSS
- Python, YOLOv8(Ultralytics)
- FastAPI
- Spring Boot
- KOREN, HPC
- MySQL
- Docker
- Jenkins

### 전체 서비스 구조

<<<<<<< HEAD
### 4. 데이터베이스 테이블 생성

**주의: 테이블은 이미 생성되어 있어야 합니다.**

실제 테이블 구조:
- **cctvs**: CCTV 정보 저장 테이블
- **regions**: 행정구역 폴리곤 정보 테이블 (`sgg_nm`, `polygon` 컬럼 사용)

## 사용법

### CCTV 데이터 수집
```bash
# 기본 실행
python cctv_to_db.py

# 도움말
python cctv_to_db.py --help

# API 데이터만 조회 (DB 저장 안 함)
python cctv_to_db.py --api-only
```

### 도로 파손 탐지 API

```bash
# 가상환경 활성화
fastapi-venv\Scripts\activate  # Windows
source fastapi-venv/bin/activate  # Linux/Mac

# 개발 모드로 실행
uvicorn main:app --reload

# 프로덕션 모드로 실행
uvicorn main:app --host 0.0.0.0 --port 8000
```

API 문서는 서버 실행 후 다음 URL에서 확인할 수 있습니다:
- Swagger UI: `http://localhost:8000/docs`
- ReDoc: `http://localhost:8000/redoc`

## API 엔드포인트

### 1. 이미지에서 도로 파손 탐지

```
POST /api/v1/damage-detection/analyze
```

- 요청: multipart/form-data
  - `file`: 이미지 파일
  - `confidence`: 신뢰도 임계값 (기본값: 0.25)
  - `include_image`: 결과 이미지를 Base64로 포함할지 여부 (기본값: true)
  - `location_lat`, `location_lng`: 위치 정보 (선택 사항)
  - `image_id`: 이미지 식별자 (선택 사항)

### 2. 실시간 스트리밍에서 도로 파손 탐지 (단일 프레임)

```
POST /api/v1/damage-detection/analyze-stream
```

- 요청: form-data
  - `stream_url`: 스트리밍 URL (HLS, RTSP, HTTP 등)
  - `confidence`: 신뢰도 임계값 (기본값: 0.25)
  - `include_image`: 결과 이미지를 Base64로 포함할지 여부 (기본값: true)
  - `location_lat`, `location_lng`: 위치 정보 (선택 사항)
  - `stream_id`: 스트림 식별자 (선택 사항)
  - `sample_interval`: 샘플링 간격(초) (기본값: 10)

### 3. 실시간 스트리밍 비디오 (MJPEG)

```
GET /api/v1/damage-detection/stream-video?stream_url={STREAM_URL}&confidence=0.25&fps=10
```

- 쿼리 파라미터:
  - `stream_url`: 스트리밍 URL (필수)
  - `confidence`: 탐지 신뢰도 임계값 (기본값: 0.25)
  - `fps`: 초당 프레임 수 (기본값: 10)

- 반환: MJPEG 형식의 실시간 처리된 비디오 스트림
- 사용 예: `<img src="http://localhost:8000/api/v1/damage-detection/stream-video?stream_url=YOUR_STREAM_URL">`

### 4. 웹소켓을 통한 실시간 스트리밍

```
WebSocket: /api/v1/damage-detection/stream-live/{stream_id}
```

- URL 파라미터:
  - `stream_id`: 스트림 식별자
  
- 연결 후 JSON으로 전송:
  ```json
  {
    "stream_url": "RTSP_OR_HLS_URL",
    "confidence": 0.25
  }
  ```
  
- 응답 (JSON):
  ```json
  {
    "frame": "BASE64_ENCODED_IMAGE",
    "damages": [...],
    "damage_count": 2,
    "damage_summary": {"crack": 1, "pothole": 1},
    "timestamp": "2025-08-20T12:34:56.789"
  }
  ```

### 5. 비디오에서 도로 파손 탐지

```
POST /api/v1/damage-detection/analyze-video
```

- 요청: multipart/form-data
  - `file`: 비디오 파일
  - `confidence`: 신뢰도 임계값 (기본값: 0.25)
  - `fps_interval`: 프레임 간격 (기본값: 1)
  - `video_id`: 비디오 식별자 (선택 사항)

### 6. 통계 데이터 조회

```
GET /api/v1/damage-detection/statistics
```

- 쿼리 파라미터:
  - `start_date`: 시작 날짜 (YYYY-MM-DD)
  - `end_date`: 종료 날짜 (YYYY-MM-DD)
  - `damage_type`: 파손 유형
  - `min_severity`: 최소 심각도
  - `location_range`: 위치 범위

## 데이터베이스 스키마

### cctvs 테이블
- `id`: 기본 키 (AUTO_INCREMENT)
- `location`: 설치 위치 (VARCHAR(255))
- `latitude`: 위도 (DECIMAL(9,6))
- `longitude`: 경도 (DECIMAL(9,6))
- `point`: 공간 좌표 (POINT, SRID 4326)
- `status`: 상태 (VARCHAR(20), 기본값: 'active')
- `region_id`: 행정구역 FK (INT)
- `created_at`: 생성 시간
- `updated_at`: 수정 시간

### regions 테이블
- `id`: 기본 키 (AUTO_INCREMENT)
- `name`: 행정구역명 (VARCHAR(100))
- `code`: 행정구역 코드 (VARCHAR(20))
- `polygon_geom`: 폴리곤 지오메트리 (POLYGON, SRID 4326)
- `created_at`: 생성 시간
- `updated_at`: 수정 시간

## API 정보

이 프로그램은 한국 ITS(Intelligent Transport Systems) 공개 API를 사용합니다:
- API URL: https://openapi.its.go.kr:9443/cctvInfo
- 필요한 매개변수:
  - `apiKey`: API 키
  - `type`: 도로 유형 (기본값: all)
  - `cctvType`: CCTV 유형 (기본값: 2)
  - `minX`, `maxX`: 경도 범위
  - `minY`, `maxY`: 위도 범위
  - `getType`: 출력 형식 (기본값: json)

## 좌표 범위

기본 설정은 한국 전체 지역을 대상으로 합니다:
- 경도: 125.864 ~ 128.304
- 위도: 36.846 ~ 37.903

필요에 따라 `main()` 함수에서 좌표 범위를 수정할 수 있습니다.

## 공간 검색 예시

MySQL에서 공간 함수를 사용한 검색 예시:

```sql
-- 특정 좌표에서 1km 반경 내 CCTV 찾기
SELECT * FROM cctvs 
WHERE ST_Distance_Sphere(point, ST_GeomFromText('POINT(127.0276 37.4979)', 4326)) <= 1000;

-- 특정 행정구역 내 CCTV 개수
SELECT r.name, COUNT(c.id) as cctv_count
FROM regions r
LEFT JOIN cctvs c ON r.id = c.region_id
GROUP BY r.id, r.name;
```

## 요구사항

- Python 3.7+
- MySQL 5.7+ (공간 함수 지원)
- 유효한 ITS API 키

## 문제 해결

### MySQL 공간 함수 오류
MySQL에서 공간 함수가 작동하지 않는 경우:
```sql
-- MySQL 버전 확인
SELECT VERSION();

-- 공간 함수 지원 확인
SHOW ENGINES;
```

### 테이블 생성 오류
- 외래키 제약조건으로 인한 오류가 발생할 수 있습니다.
- regions 테이블을 먼저 생성한 후 cctvs 테이블을 생성하세요.

## 라이센스

MIT License
=======
<img width="883" height="410" alt="스크린샷 2025-09-16 오전 2 02 18" src="https://github.com/user-attachments/assets/b47a0a83-b592-4090-97c5-3c70126ee094" />
>>>>>>> 14d501c4
<|MERGE_RESOLUTION|>--- conflicted
+++ resolved
@@ -1,27 +1,3 @@
-<<<<<<< HEAD
-# Helios CCTV AI & 도로 파손 탐지 API
-
-이 프로젝트는 두 가지 주요 기능을 제공합니다:
-1. CCTV 위치 데이터를 수집하고 MySQL 데이터베이스에 저장하는 기능
-2. CCTV 영상 및 이미지에서 도로 파손을 탐지하고 분석하는 API 기능
-
-## 주요 기능
-
-### 1. CCTV 데이터 수집 (cctv_to_db.py)
-- 한국 ITS 공개 API를 통한 CCTV 위치 데이터 수집
-- MySQL 데이터베이스에 CCTV 데이터 저장
-- 공간 인덱스를 활용한 효율적인 좌표 검색
-- 행정구역과 CCTV 위치 매칭
-
-### 2. 도로 파손 탐지 API (main.py)
-- 이미지에서 도로 파손 탐지 (포트홀, 균열, 패치 등)
-- 비디오에서 도로 파손 탐지 및 시간별 분석
-- 파손 심각도 계산 및 분석
-- 배치 프로세싱을 통한 다중 이미지 분석
-- 파손 통계 데이터 제공
-
-## 설치 및 설정
-=======
 **Helios**
 
 ## cctv 영상 데이터를 이용한 도로 노후화 탐지 시스템
@@ -31,42 +7,15 @@
 NETCC 12
 
 ---
->>>>>>> 14d501c4
 
 ### ❓ 왜 이 프로젝트를 진행하나요?
 
-<<<<<<< HEAD
-#### CCTV 데이터 수집용
-```bash
-pip install -r requirements.txt
-```
-=======
 1. 도로 인프라의 노후화로 인한 포트홀, 균열 등 도로 파손에 따른 교통사고 증가
 2. 4조 3천억 이상의 전국 연간 보수 비용 책정
 3. 도로 파손으로 인한 한국도로공사 배상 금액 상승
 4. 현장 점검, 인력 부족, 수작업으로 인한 비효율적인 유지 보수 체계
->>>>>>> 14d501c4
 
 
-<<<<<<< HEAD
-#### 도로 파손 탐지 API용
-```bash
-# 가상환경 생성 (권장)
-python -m venv fastapi-venv
-
-# 가상환경 활성화 (Windows)
-fastapi-venv\Scripts\activate
-
-# 가상환경 활성화 (Linux/Mac)
-source fastapi-venv/bin/activate
-
-# 필요 패키지 설치
-pip install -r requirements-fastapi.txt
-```
-
-### 2. MySQL 설정
-=======
->>>>>>> 14d501c4
 
 ### 👩‍💻 뭘 만드시는건가요?
 
@@ -93,225 +42,4 @@
 
 ### 전체 서비스 구조
 
-<<<<<<< HEAD
-### 4. 데이터베이스 테이블 생성
-
-**주의: 테이블은 이미 생성되어 있어야 합니다.**
-
-실제 테이블 구조:
-- **cctvs**: CCTV 정보 저장 테이블
-- **regions**: 행정구역 폴리곤 정보 테이블 (`sgg_nm`, `polygon` 컬럼 사용)
-
-## 사용법
-
-### CCTV 데이터 수집
-```bash
-# 기본 실행
-python cctv_to_db.py
-
-# 도움말
-python cctv_to_db.py --help
-
-# API 데이터만 조회 (DB 저장 안 함)
-python cctv_to_db.py --api-only
-```
-
-### 도로 파손 탐지 API
-
-```bash
-# 가상환경 활성화
-fastapi-venv\Scripts\activate  # Windows
-source fastapi-venv/bin/activate  # Linux/Mac
-
-# 개발 모드로 실행
-uvicorn main:app --reload
-
-# 프로덕션 모드로 실행
-uvicorn main:app --host 0.0.0.0 --port 8000
-```
-
-API 문서는 서버 실행 후 다음 URL에서 확인할 수 있습니다:
-- Swagger UI: `http://localhost:8000/docs`
-- ReDoc: `http://localhost:8000/redoc`
-
-## API 엔드포인트
-
-### 1. 이미지에서 도로 파손 탐지
-
-```
-POST /api/v1/damage-detection/analyze
-```
-
-- 요청: multipart/form-data
-  - `file`: 이미지 파일
-  - `confidence`: 신뢰도 임계값 (기본값: 0.25)
-  - `include_image`: 결과 이미지를 Base64로 포함할지 여부 (기본값: true)
-  - `location_lat`, `location_lng`: 위치 정보 (선택 사항)
-  - `image_id`: 이미지 식별자 (선택 사항)
-
-### 2. 실시간 스트리밍에서 도로 파손 탐지 (단일 프레임)
-
-```
-POST /api/v1/damage-detection/analyze-stream
-```
-
-- 요청: form-data
-  - `stream_url`: 스트리밍 URL (HLS, RTSP, HTTP 등)
-  - `confidence`: 신뢰도 임계값 (기본값: 0.25)
-  - `include_image`: 결과 이미지를 Base64로 포함할지 여부 (기본값: true)
-  - `location_lat`, `location_lng`: 위치 정보 (선택 사항)
-  - `stream_id`: 스트림 식별자 (선택 사항)
-  - `sample_interval`: 샘플링 간격(초) (기본값: 10)
-
-### 3. 실시간 스트리밍 비디오 (MJPEG)
-
-```
-GET /api/v1/damage-detection/stream-video?stream_url={STREAM_URL}&confidence=0.25&fps=10
-```
-
-- 쿼리 파라미터:
-  - `stream_url`: 스트리밍 URL (필수)
-  - `confidence`: 탐지 신뢰도 임계값 (기본값: 0.25)
-  - `fps`: 초당 프레임 수 (기본값: 10)
-
-- 반환: MJPEG 형식의 실시간 처리된 비디오 스트림
-- 사용 예: `<img src="http://localhost:8000/api/v1/damage-detection/stream-video?stream_url=YOUR_STREAM_URL">`
-
-### 4. 웹소켓을 통한 실시간 스트리밍
-
-```
-WebSocket: /api/v1/damage-detection/stream-live/{stream_id}
-```
-
-- URL 파라미터:
-  - `stream_id`: 스트림 식별자
-  
-- 연결 후 JSON으로 전송:
-  ```json
-  {
-    "stream_url": "RTSP_OR_HLS_URL",
-    "confidence": 0.25
-  }
-  ```
-  
-- 응답 (JSON):
-  ```json
-  {
-    "frame": "BASE64_ENCODED_IMAGE",
-    "damages": [...],
-    "damage_count": 2,
-    "damage_summary": {"crack": 1, "pothole": 1},
-    "timestamp": "2025-08-20T12:34:56.789"
-  }
-  ```
-
-### 5. 비디오에서 도로 파손 탐지
-
-```
-POST /api/v1/damage-detection/analyze-video
-```
-
-- 요청: multipart/form-data
-  - `file`: 비디오 파일
-  - `confidence`: 신뢰도 임계값 (기본값: 0.25)
-  - `fps_interval`: 프레임 간격 (기본값: 1)
-  - `video_id`: 비디오 식별자 (선택 사항)
-
-### 6. 통계 데이터 조회
-
-```
-GET /api/v1/damage-detection/statistics
-```
-
-- 쿼리 파라미터:
-  - `start_date`: 시작 날짜 (YYYY-MM-DD)
-  - `end_date`: 종료 날짜 (YYYY-MM-DD)
-  - `damage_type`: 파손 유형
-  - `min_severity`: 최소 심각도
-  - `location_range`: 위치 범위
-
-## 데이터베이스 스키마
-
-### cctvs 테이블
-- `id`: 기본 키 (AUTO_INCREMENT)
-- `location`: 설치 위치 (VARCHAR(255))
-- `latitude`: 위도 (DECIMAL(9,6))
-- `longitude`: 경도 (DECIMAL(9,6))
-- `point`: 공간 좌표 (POINT, SRID 4326)
-- `status`: 상태 (VARCHAR(20), 기본값: 'active')
-- `region_id`: 행정구역 FK (INT)
-- `created_at`: 생성 시간
-- `updated_at`: 수정 시간
-
-### regions 테이블
-- `id`: 기본 키 (AUTO_INCREMENT)
-- `name`: 행정구역명 (VARCHAR(100))
-- `code`: 행정구역 코드 (VARCHAR(20))
-- `polygon_geom`: 폴리곤 지오메트리 (POLYGON, SRID 4326)
-- `created_at`: 생성 시간
-- `updated_at`: 수정 시간
-
-## API 정보
-
-이 프로그램은 한국 ITS(Intelligent Transport Systems) 공개 API를 사용합니다:
-- API URL: https://openapi.its.go.kr:9443/cctvInfo
-- 필요한 매개변수:
-  - `apiKey`: API 키
-  - `type`: 도로 유형 (기본값: all)
-  - `cctvType`: CCTV 유형 (기본값: 2)
-  - `minX`, `maxX`: 경도 범위
-  - `minY`, `maxY`: 위도 범위
-  - `getType`: 출력 형식 (기본값: json)
-
-## 좌표 범위
-
-기본 설정은 한국 전체 지역을 대상으로 합니다:
-- 경도: 125.864 ~ 128.304
-- 위도: 36.846 ~ 37.903
-
-필요에 따라 `main()` 함수에서 좌표 범위를 수정할 수 있습니다.
-
-## 공간 검색 예시
-
-MySQL에서 공간 함수를 사용한 검색 예시:
-
-```sql
--- 특정 좌표에서 1km 반경 내 CCTV 찾기
-SELECT * FROM cctvs 
-WHERE ST_Distance_Sphere(point, ST_GeomFromText('POINT(127.0276 37.4979)', 4326)) <= 1000;
-
--- 특정 행정구역 내 CCTV 개수
-SELECT r.name, COUNT(c.id) as cctv_count
-FROM regions r
-LEFT JOIN cctvs c ON r.id = c.region_id
-GROUP BY r.id, r.name;
-```
-
-## 요구사항
-
-- Python 3.7+
-- MySQL 5.7+ (공간 함수 지원)
-- 유효한 ITS API 키
-
-## 문제 해결
-
-### MySQL 공간 함수 오류
-MySQL에서 공간 함수가 작동하지 않는 경우:
-```sql
--- MySQL 버전 확인
-SELECT VERSION();
-
--- 공간 함수 지원 확인
-SHOW ENGINES;
-```
-
-### 테이블 생성 오류
-- 외래키 제약조건으로 인한 오류가 발생할 수 있습니다.
-- regions 테이블을 먼저 생성한 후 cctvs 테이블을 생성하세요.
-
-## 라이센스
-
-MIT License
-=======
 <img width="883" height="410" alt="스크린샷 2025-09-16 오전 2 02 18" src="https://github.com/user-attachments/assets/b47a0a83-b592-4090-97c5-3c70126ee094" />
->>>>>>> 14d501c4
